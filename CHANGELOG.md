# Changelog

All notable changes to this project will be documented in this file.

The format is based on [Keep a Changelog](https://keepachangelog.com/en/1.1.0/),
and this project adheres to [Semantic Versioning](https://semver.org/spec/v2.0.0.html).

## [0.1.121] - 2024-04-24

### Fixed

<<<<<<< HEAD
- **🛠️ Improved Embedding Model Support**: You can now use any embedding model `sentence_transformers` supports.
- **🌟 Enhanced RAG Pipeline**: Added `BM25` hybrid searching with reranking model support using `sentence_transformers`.
=======
- **🔧 Translation Issues**: Addressed various translation discrepancies.
- **🔒 LiteLLM Security Fix**: Updated LiteLLM version to resolve a security vulnerability.
- **🖥️ HTML Tag Display**: Rectified the issue where the '< br >' tag wasn't displaying correctly.
- **🔗 WebSocket Connection**: Resolved the failure of WebSocket connection under HTTPS security for ComfyUI server.
- **📜 FileReader Optimization**: Implemented FileReader initialization per image in multi-file drag & drop to ensure reusability.
- **🏷️ Tag Display**: Corrected tag display inconsistencies.
- **📦 Archived Chat Styling**: Fixed styling issues in archived chat.
- **🔖 Safari Copy Button Bug**: Addressed the bug where the copy button failed to copy links in Safari.
>>>>>>> 348186c4

## [0.1.120] - 2024-04-20

### Added

- **📦 Archive Chat Feature**: Easily archive chats with a new sidebar button, and access archived chats via the profile button > archived chats.
- **🔊 Configurable Text-to-Speech Endpoint**: Customize your Text-to-Speech experience with configurable OpenAI endpoints.
- **🛠️ Improved Error Handling**: Enhanced error message handling for connection failures.
- **⌨️ Enhanced Shortcut**: When editing messages, use ctrl/cmd+enter to save and submit, and esc to close.
- **🌐 Language Support**: Added support for Georgian and enhanced translations for Portuguese and Vietnamese.

### Fixed

- **🔧 Model Selector**: Resolved issue where default model selection was not saving.
- **🔗 Share Link Copy Button**: Fixed bug where the copy button wasn't copying links in Safari.
- **🎨 Light Theme Styling**: Addressed styling issue with the light theme.

## [0.1.119] - 2024-04-16

### Added

- **🌟 Enhanced RAG Embedding Support**: Ollama, and OpenAI models can now be used for RAG embedding model.
- **🔄 Seamless Integration**: Copy 'ollama run <model name>' directly from Ollama page to easily select and pull models.
- **🏷️ Tagging Feature**: Add tags to chats directly via the sidebar chat menu.
- **📱 Mobile Accessibility**: Swipe left and right on mobile to effortlessly open and close the sidebar.
- **🔍 Improved Navigation**: Admin panel now supports pagination for user list.
- **🌍 Additional Language Support**: Added Polish language support.

### Fixed

- **🌍 Language Enhancements**: Vietnamese and Spanish translations have been improved.
- **🔧 Helm Fixes**: Resolved issues with Helm trailing slash and manifest.json.

### Changed

- **🐳 Docker Optimization**: Updated docker image build process to utilize 'uv' for significantly faster builds compared to 'pip3'.

## [0.1.118] - 2024-04-10

### Added

- **🦙 Ollama and CUDA Images**: Added support for ':ollama' and ':cuda' tagged images.
- **👍 Enhanced Response Rating**: Now you can annotate your ratings for better feedback.
- **👤 User Initials Profile Photo**: User initials are now the default profile photo.
- **🔍 Update RAG Embedding Model**: Customize RAG embedding model directly in document settings.
- **🌍 Additional Language Support**: Added Turkish language support.

### Fixed

- **🔒 Share Chat Permission**: Resolved issue with chat sharing permissions.
- **🛠 Modal Close**: Modals can now be closed using the Esc key.

### Changed

- **🎨 Admin Panel Styling**: Refreshed styling for the admin panel.
- **🐳 Docker Image Build**: Updated docker image build process for improved efficiency.

## [0.1.117] - 2024-04-03

### Added

- 🗨️ **Local Chat Sharing**: Share chat links seamlessly between users.
- 🔑 **API Key Generation Support**: Generate secret keys to leverage Open WebUI with OpenAI libraries.
- 📄 **Chat Download as PDF**: Easily download chats in PDF format.
- 📝 **Improved Logging**: Enhancements to logging functionality.
- 📧 **Trusted Email Authentication**: Authenticate using a trusted email header.

### Fixed

- 🌷 **Enhanced Dutch Translation**: Improved translation for Dutch users.
- ⚪ **White Theme Styling**: Resolved styling issue with the white theme.
- 📜 **LaTeX Chat Screen Overflow**: Fixed screen overflow issue with LaTeX rendering.
- 🔒 **Security Patches**: Applied necessary security patches.

## [0.1.116] - 2024-03-31

### Added

- **🔄 Enhanced UI**: Model selector now conveniently located in the navbar, enabling seamless switching between multiple models during conversations.
- **🔍 Improved Model Selector**: Directly pull a model from the selector/Models now display detailed information for better understanding.
- **💬 Webhook Support**: Now compatible with Google Chat and Microsoft Teams.
- **🌐 Localization**: Korean translation (I18n) now available.
- **🌑 Dark Theme**: OLED dark theme introduced for reduced strain during prolonged usage.
- **🏷️ Tag Autocomplete**: Dropdown feature added for effortless chat tagging.

### Fixed

- **🔽 Auto-Scrolling**: Addressed OpenAI auto-scrolling issue.
- **🏷️ Tag Validation**: Implemented tag validation to prevent empty string tags.
- **🚫 Model Whitelisting**: Resolved LiteLLM model whitelisting issue.
- **✅ Spelling**: Corrected various spelling issues for improved readability.

## [0.1.115] - 2024-03-24

### Added

- **🔍 Custom Model Selector**: Easily find and select custom models with the new search filter feature.
- **🛑 Cancel Model Download**: Added the ability to cancel model downloads.
- **🎨 Image Generation ComfyUI**: Image generation now supports ComfyUI.
- **🌟 Updated Light Theme**: Updated the light theme for a fresh look.
- **🌍 Additional Language Support**: Now supporting Bulgarian, Italian, Portuguese, Japanese, and Dutch.

### Fixed

- **🔧 Fixed Broken Experimental GGUF Upload**: Resolved issues with experimental GGUF upload functionality.

### Changed

- **🔄 Vector Storage Reset Button**: Moved the reset vector storage button to document settings.

## [0.1.114] - 2024-03-20

### Added

- **🔗 Webhook Integration**: Now you can subscribe to new user sign-up events via webhook. Simply navigate to the admin panel > admin settings > webhook URL.
- **🛡️ Enhanced Model Filtering**: Alongside Ollama, OpenAI proxy model whitelisting, we've added model filtering functionality for LiteLLM proxy.
- **🌍 Expanded Language Support**: Spanish, Catalan, and Vietnamese languages are now available, with improvements made to others.

### Fixed

- **🔧 Input Field Spelling**: Resolved issue with spelling mistakes in input fields.
- **🖊️ Light Mode Styling**: Fixed styling issue with light mode in document adding.

### Changed

- **🔄 Language Sorting**: Languages are now sorted alphabetically by their code for improved organization.

## [0.1.113] - 2024-03-18

### Added

- 🌍 **Localization**: You can now change the UI language in Settings > General. We support Ukrainian, German, Farsi (Persian), Traditional and Simplified Chinese and French translations. You can help us to translate the UI into your language! More info in our [CONTRIBUTION.md](https://github.com/open-webui/open-webui/blob/main/docs/CONTRIBUTING.md#-translations-and-internationalization).
- 🎨 **System-wide Theme**: Introducing a new system-wide theme for enhanced visual experience.

### Fixed

- 🌑 **Dark Background on Select Fields**: Improved readability by adding a dark background to select fields, addressing issues on certain browsers/devices.
- **Multiple OPENAI_API_BASE_URLS Issue**: Resolved issue where multiple base URLs caused conflicts when one wasn't functioning.
- **RAG Encoding Issue**: Fixed encoding problem in RAG.
- **npm Audit Fix**: Addressed npm audit findings.
- **Reduced Scroll Threshold**: Improved auto-scroll experience by reducing the scroll threshold from 50px to 5px.

### Changed

- 🔄 **Sidebar UI Update**: Updated sidebar UI to feature a chat menu dropdown, replacing two icons for improved navigation.

## [0.1.112] - 2024-03-15

### Fixed

- 🗨️ Resolved chat malfunction after image generation.
- 🎨 Fixed various RAG issues.
- 🧪 Rectified experimental broken GGUF upload logic.

## [0.1.111] - 2024-03-10

### Added

- 🛡️ **Model Whitelisting**: Admins now have the ability to whitelist models for users with the 'user' role.
- 🔄 **Update All Models**: Added a convenient button to update all models at once.
- 📄 **Toggle PDF OCR**: Users can now toggle PDF OCR option for improved parsing performance.
- 🎨 **DALL-E Integration**: Introduced DALL-E integration for image generation alongside automatic1111.
- 🛠️ **RAG API Refactoring**: Refactored RAG logic and exposed its API, with additional documentation to follow.

### Fixed

- 🔒 **Max Token Settings**: Added max token settings for anthropic/claude-3-sonnet-20240229 (Issue #1094).
- 🔧 **Misalignment Issue**: Corrected misalignment of Edit and Delete Icons when Chat Title is Empty (Issue #1104).
- 🔄 **Context Loss Fix**: Resolved RAG losing context on model response regeneration with Groq models via API key (Issue #1105).
- 📁 **File Handling Bug**: Addressed File Not Found Notification when Dropping a Conversation Element (Issue #1098).
- 🖱️ **Dragged File Styling**: Fixed dragged file layover styling issue.

## [0.1.110] - 2024-03-06

### Added

- **🌐 Multiple OpenAI Servers Support**: Enjoy seamless integration with multiple OpenAI-compatible APIs, now supported natively.

### Fixed

- **🔍 OCR Issue**: Resolved PDF parsing issue caused by OCR malfunction.
- **🚫 RAG Issue**: Fixed the RAG functionality, ensuring it operates smoothly.
- **📄 "Add Docs" Model Button**: Addressed the non-functional behavior of the "Add Docs" model button.

## [0.1.109] - 2024-03-06

### Added

- **🔄 Multiple Ollama Servers Support**: Enjoy enhanced scalability and performance with support for multiple Ollama servers in a single WebUI. Load balancing features are now available, providing improved efficiency (#788, #278).
- **🔧 Support for Claude 3 and Gemini**: Responding to user requests, we've expanded our toolset to include Claude 3 and Gemini, offering a wider range of functionalities within our platform (#1064).
- **🔍 OCR Functionality for PDF Loader**: We've augmented our PDF loader with Optical Character Recognition (OCR) capabilities. Now, extract text from scanned documents and images within PDFs, broadening the scope of content processing (#1050).

### Fixed

- **🛠️ RAG Collection**: Implemented a dynamic mechanism to recreate RAG collections, ensuring users have up-to-date and accurate data (#1031).
- **📝 User Agent Headers**: Fixed issue of RAG web requests being sent with empty user_agent headers, reducing rejections from certain websites. Realistic headers are now utilized for these requests (#1024).
- **⏹️ Playground Cancel Functionality**: Introducing a new "Cancel" option for stopping Ollama generation in the Playground, enhancing user control and usability (#1006).
- **🔤 Typographical Error in 'ASSISTANT' Field**: Corrected a typographical error in the 'ASSISTANT' field within the GGUF model upload template for accuracy and consistency (#1061).

### Changed

- **🔄 Refactored Message Deletion Logic**: Streamlined message deletion process for improved efficiency and user experience, simplifying interactions within the platform (#1004).
- **⚠️ Deprecation of `OLLAMA_API_BASE_URL`**: Deprecated `OLLAMA_API_BASE_URL` environment variable; recommend using `OLLAMA_BASE_URL` instead. Refer to our documentation for further details.

## [0.1.108] - 2024-03-02

### Added

- **🎮 Playground Feature (Beta)**: Explore the full potential of the raw API through an intuitive UI with our new playground feature, accessible to admins. Simply click on the bottom name area of the sidebar to access it. The playground feature offers two modes text completion (notebook) and chat completion. As it's in beta, please report any issues you encounter.
- **🛠️ Direct Database Download for Admins**: Admins can now download the database directly from the WebUI via the admin settings.
- **🎨 Additional RAG Settings**: Customize your RAG process with the ability to edit the TOP K value. Navigate to Documents > Settings > General to make changes.
- **🖥️ UI Improvements**: Tooltips now available in the input area and sidebar handle. More tooltips will be added across other parts of the UI.

### Fixed

- Resolved input autofocus issue on mobile when the sidebar is open, making it easier to use.
- Corrected numbered list display issue in Safari (#963).
- Restricted user ability to delete chats without proper permissions (#993).

### Changed

- **Simplified Ollama Settings**: Ollama settings now don't require the `/api` suffix. You can now utilize the Ollama base URL directly, e.g., `http://localhost:11434`. Also, an `OLLAMA_BASE_URL` environment variable has been added.
- **Database Renaming**: Starting from this release, `ollama.db` will be automatically renamed to `webui.db`.

## [0.1.107] - 2024-03-01

### Added

- **🚀 Makefile and LLM Update Script**: Included Makefile and a script for LLM updates in the repository.

### Fixed

- Corrected issue where links in the settings modal didn't appear clickable (#960).
- Fixed problem with web UI port not taking effect due to incorrect environment variable name in run-compose.sh (#996).
- Enhanced user experience by displaying chat in browser title and enabling automatic scrolling to the bottom (#992).

### Changed

- Upgraded toast library from `svelte-french-toast` to `svelte-sonner` for a more polished UI.
- Enhanced accessibility with the addition of dark mode on the authentication page.

## [0.1.106] - 2024-02-27

### Added

- **🎯 Auto-focus Feature**: The input area now automatically focuses when initiating or opening a chat conversation.

### Fixed

- Corrected typo from "HuggingFace" to "Hugging Face" (Issue #924).
- Resolved bug causing errors in chat completion API calls to OpenAI due to missing "num_ctx" parameter (Issue #927).
- Fixed issues preventing text editing, selection, and cursor retention in the input field (Issue #940).
- Fixed a bug where defining an OpenAI-compatible API server using 'OPENAI_API_BASE_URL' containing 'openai' string resulted in hiding models not containing 'gpt' string from the model menu. (Issue #930)

## [0.1.105] - 2024-02-25

### Added

- **📄 Document Selection**: Now you can select and delete multiple documents at once for easier management.

### Changed

- **🏷️ Document Pre-tagging**: Simply click the "+" button at the top, enter tag names in the popup window, or select from a list of existing tags. Then, upload files with the added tags for streamlined organization.

## [0.1.104] - 2024-02-25

### Added

- **🔄 Check for Updates**: Keep your system current by checking for updates conveniently located in Settings > About.
- **🗑️ Automatic Tag Deletion**: Unused tags on the sidebar will now be deleted automatically with just a click.

### Changed

- **🎨 Modernized Styling**: Enjoy a refreshed look with updated styling for a more contemporary experience.

## [0.1.103] - 2024-02-25

### Added

- **🔗 Built-in LiteLLM Proxy**: Now includes LiteLLM proxy within Open WebUI for enhanced functionality.

  - Easily integrate existing LiteLLM configurations using `-v /path/to/config.yaml:/app/backend/data/litellm/config.yaml` flag.
  - When utilizing Docker container to run Open WebUI, ensure connections to localhost use `host.docker.internal`.

- **🖼️ Image Generation Enhancements**: Introducing Advanced Settings with Image Preview Feature.
  - Customize image generation by setting the number of steps; defaults to A1111 value.

### Fixed

- Resolved issue with RAG scan halting document loading upon encountering unsupported MIME types or exceptions (Issue #866).

### Changed

- Ollama is no longer required to run Open WebUI.
- Access our comprehensive documentation at [Open WebUI Documentation](https://docs.openwebui.com/).

## [0.1.102] - 2024-02-22

### Added

- **🖼️ Image Generation**: Generate Images using the AUTOMATIC1111/stable-diffusion-webui API. You can set this up in Settings > Images.
- **📝 Change title generation prompt**: Change the prompt used to generate titles for your chats. You can set this up in the Settings > Interface.
- **🤖 Change embedding model**: Change the embedding model used to generate embeddings for your chats in the Dockerfile. Use any sentence transformer model from huggingface.co.
- **📢 CHANGELOG.md/Popup**: This popup will show you the latest changes.

## [0.1.101] - 2024-02-22

### Fixed

- LaTex output formatting issue (#828)

### Changed

- Instead of having the previous 1.0.0-alpha.101, we switched to semantic versioning as a way to respect global conventions.<|MERGE_RESOLUTION|>--- conflicted
+++ resolved
@@ -5,14 +5,15 @@
 The format is based on [Keep a Changelog](https://keepachangelog.com/en/1.1.0/),
 and this project adheres to [Semantic Versioning](https://semver.org/spec/v2.0.0.html).
 
-## [0.1.121] - 2024-04-24
-
-### Fixed
-
-<<<<<<< HEAD
+## [0.1.122] - 2024-04-24
+
 - **🛠️ Improved Embedding Model Support**: You can now use any embedding model `sentence_transformers` supports.
 - **🌟 Enhanced RAG Pipeline**: Added `BM25` hybrid searching with reranking model support using `sentence_transformers`.
-=======
+
+## [0.1.121] - 2024-04-24
+
+### Fixed
+
 - **🔧 Translation Issues**: Addressed various translation discrepancies.
 - **🔒 LiteLLM Security Fix**: Updated LiteLLM version to resolve a security vulnerability.
 - **🖥️ HTML Tag Display**: Rectified the issue where the '< br >' tag wasn't displaying correctly.
@@ -21,7 +22,6 @@
 - **🏷️ Tag Display**: Corrected tag display inconsistencies.
 - **📦 Archived Chat Styling**: Fixed styling issues in archived chat.
 - **🔖 Safari Copy Button Bug**: Addressed the bug where the copy button failed to copy links in Safari.
->>>>>>> 348186c4
 
 ## [0.1.120] - 2024-04-20
 
